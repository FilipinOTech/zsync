--- conflicted
+++ resolved
@@ -45,9 +45,8 @@
 #include "format_string.h"
 #include "libzsync/zsync.h"
 
-<<<<<<< HEAD
 #include <curl/curl.h>
-=======
+
 /* socket = connect_to(host, service/port)
  * Establishes a TCP connection to the named host and port (which can be
  * supplied as a service name from /etc/services. Returns the socket handle, or
@@ -57,6 +56,7 @@
     struct addrinfo *ai;
     int rc;
 
+/* Settings for HTTP connections - auth details */
     memset(&hint, 0, sizeof hint);
     hint.ai_family = AF_UNSPEC;
     hint.ai_socktype = SOCK_STREAM;
@@ -93,14 +93,81 @@
  * relative URIs). */
 char *get_location_url(FILE * f, const char *cur_url) {
     char buf[1024];
->>>>>>> 2af8ad42
-
-/* Settings for HTTP connections - auth details */
+
+    while (fgets(buf, sizeof(buf), f)) {
+        char *p;
+
+        /* exit if end of headers */
+        if (buf[0] == '\r' || buf[0] == '\n')
+            return NULL;
+
+        /* Look for Location header */
+        p = strchr(buf, ':');
+        if (!p)
+            return NULL;
+        *p++ = 0;
+        if (strcasecmp(buf, "Location"))
+            continue;
+
+        /* Skip leading whitespace */
+        while (*p == ' ')
+            p++;
+
+        {   /* Remove trailing whitespace */
+            char *q = p;
+            while (*q != '\r' && *q != '\n' && *q != ' ' && *q)
+                q++;
+            *q = 0;
+        }
+        if (!*p)
+            return NULL;
+
+        /* Return URL after making absolute */
+        return make_url_absolute(cur_url, p);
+    }
+    return NULL;                // TODO
+}
+
+/* Settings for HTTP connections - proxy host and port, auth details */
+static char *proxy;
+static char *pport;
 static char **auth_details; /* This is a realloced array with 3*num_auth_details entries */
 static int num_auth_details; /* The groups of 3 strings are host, user, pass */
 
 /* Remember .zsync control file URL */
 char *referer;
+
+/* set_proxy_from_string(str)
+ * Sets the proxy settings for HTTP connections to use; these can be either as
+ * a host[:port] or as http://host[:port].
+ * Returns non-zero if the settings were obtained successfully. */
+int set_proxy_from_string(const char *s) {
+    if (!memcmp(s, http_scheme, strlen(http_scheme))) {
+        /* http:// style proxy string */
+        proxy = malloc(256);
+        if (!proxy)
+            return 0;
+        if (!get_http_host_port(s, proxy, 256, &pport))
+            return 0;
+        if (!pport) {
+            pport = strdup("webcache");
+        }
+        return 1;
+    }
+    else {
+        /* host:port style proxy string; have to parse this ourselves */
+        char *p;
+        proxy = strdup(s);
+        p = strchr(proxy, ':');
+        if (!p) {
+            pport = strdup("webcache");
+            return 1;
+        }
+        *p++ = 0;
+        pport = strdup(p);
+        return 1;
+    }
+}
 
 /* Should we tell curl to use a different CA path? */
 char *cacert = NULL;
@@ -136,6 +203,46 @@
     num_auth_details++;
 }
 
+/* str = get_auth_hdr(host)
+ * For the given host, returns the extra HTTP header(s) that should be included
+ * to provide authentication information. Returned as a malloced string.
+ */
+const char auth_header_tmpl[] = { "Authorization: Basic %s\r\n" };
+
+static char *get_auth_hdr(const char *hn) {
+    /* Find any relevant entry in the auth table */
+    int i;
+    for (i = 0; i < num_auth_details * 3; i += 3) {
+        if (!strcasecmp(auth_details[i], hn)) {
+            char *b;
+            char *header;
+
+            /* We have found an entry in the auth details table for this
+             * hostname; get the user & pass to use */
+            char *u = auth_details[i + 1];
+            char *p = auth_details[i + 2];
+
+            /* Store unencoded user:pass */
+            size_t l = strlen(u) + strlen(p) + 2;
+            char *w = malloc(l);
+            snprintf(w, l, "%s:%s", u, p);
+
+            /* Now base64-encode that, and compose the header */
+            b = base64(w);
+            l = strlen(b) + strlen(auth_header_tmpl) + 1;
+            header = malloc(l);
+            snprintf(header, l, auth_header_tmpl, b);
+
+            /* And clean up */
+            free(w);
+            free(b);
+            return header;
+        }
+    }
+    return NULL;
+}
+
+
 /* Get a curl easy handle based on our global options. Returns NULL on failure */
 CURL *make_curl_handle() {
     CURL *curl;
@@ -147,7 +254,6 @@
         return NULL;
     }
 
-<<<<<<< HEAD
     /* Set options. Only check error codes if we care if they fail. */
 
     /* zsync only works with http(s), even though curl can do other things */
@@ -330,11 +436,17 @@
     return f;
 }
 
-=======
->>>>>>> 2af8ad42
 /****************************************************************************
  *
  * HTTP Range: / 206 response interface
+ *
+ * The state engine here is:
+ * If sd == -1, not connected;
+ * else, if block_left is 0
+ *     if boundary is unset, we're reading HTTP headers
+ *     if boundary is set, we're reading a MIME boundary
+ * else we're reading a block of actual data; block_left bytes still to read.
+ *
  *
  * Procedure:
  *
@@ -355,25 +467,40 @@
 
 struct range_fetch {
     CURL *curl;     /* Currently open curl handle to the server, or NULL */
-    char *url;      /* URL we're telling curl to use.
-                       Must be kept around after passing it to curl_easy_setopt */
+
+    /* URL we're telling curl to retrieve from, host:port, auth header
+       Must be kept around after passing it to curl_easy_setopt */
+    char *url;
+    char hosth[256];
+    char *authh;
 
     /* zsync_receiver struct that will receive data we get from the remote */
     struct zsync_receiver *zr;
 
+    /* Host and port to connect to (could be the same as the URL, or proxy) */
+    char *chost;
+    char *cport;
+
     /* State for HTTP response parser */
     int http_code;      /* Most recent HTTP status code seen. Reset to 0 for every curl request. */
+    int sd;         /* Currently open socket to the server, or -1 */
     char *boundary;     /* If we're expecting a mime/multipart response, this is the boundary string. */
     int multipart;      /* If we're reading a MIME multipart delimiter, the line number we're on
                            1  = "--boundary" line
                            2+ = Headers */
+
+    /* State for block currently being read */
     size_t block_left;  /* non-zero if we're in the middle of reading a block */
     off_t offset;       /* and this is the offset of the start of the block we are reading */
-    char buf[2048];     /* Buffering of MIME multipart delimiter lines from the remote server */
-    int buf_end;        /* Bytes 0 .. buf_end-1 in buf[] are valid */
+
+    /* Buffering of data from the remote server */
+    char buf[4096];
+    int buf_start, buf_end; /* Bytes buf_start .. buf_end-1 in buf[] are valid */
 
     /* Keep count of total bytes retrieved */
     off_t bytes_down;
+
+    int server_close; /* 0: can send more, 1: cannot send more (but one set of headers still to read), 2: cannot send more and all existing headers read */
 
     /* Byte ranges to fetch */
     off_t *ranges_todo; /* Contains 2*nranges ranges, consisting of start and stop offset */
@@ -438,9 +565,12 @@
 /* Curl HEADERFUNCTION. Gets headers one-by-one (including the HTTP status line) plus a range_fetch struct. */
 size_t range_fetch_read_http_headers( void *ptr, size_t size, size_t nmemb, void *userdata ) {
     struct range_fetch *rf = (struct range_fetch *)userdata;
+    char buf[512];
     char *buf = (char *)ptr;
     size_t len = size * nmemb;
     char *end = buf + len;
+    int status;
+    int seen_location = 0;
 
     /* Keep bytes_down up-to-date */
     rf->bytes_down += len;
@@ -459,6 +589,7 @@
         rf->http_code = (int)(buf[9]-'0')*100 + (int)(buf[10]-'0')*10 + (int)(buf[11]-'0');
     }
 
+
     /* HTTP 200 + Content-Length -> Entire file */
     else if( rf->http_code == 200 && len > strlen("content-length: x") && strncasecmp(buf, "content-length: ", strlen("content-length: ")) == 0) {
         off_t to = (off_t)strtoll(buf + strlen("content-length: "), (void*)(buf + len), 10) - 1;
@@ -530,7 +661,7 @@
                 p++;
             }
 
-            /* Copy until the of the boundary */
+            /* Copy until the end of the boundary */
             while( p < end ) {
                 if( *p == 0 )
                     break;
@@ -551,7 +682,277 @@
         }
     }
 
+    {                           /* read status line */
+        char *p;
+
+        if (rfgets(buf, sizeof(buf), rf) == NULL)
+            return -1;
+        if (buf[0] == 0)
+            return 0;           /* EOF, caller decides if that's an error */
+        if (memcmp(buf, "HTTP/1", 6) != 0 || (p = strchr(buf, ' ')) == NULL) {
+            fprintf(stderr, "got non-HTTP response '%s'\n", buf);
+            return -1;
+        }
+        status = atoi(p + 1);
+        if (status != 206 && status != 301 && status != 302) {
+            if (status >= 300 && status < 400) {
+                fprintf(stderr,
+                        "\nzsync received a redirect/further action required status code: %d\nzsync specifically refuses to proceed when a server requests further action. This is because zsync makes a very large number of requests per file retrieved, and so if zsync has to perform additional actions per request, it further increases the load on the target server. The person/entity who created this zsync file should change it to point directly to a URL where the target file can be retrieved without additional actions/redirects needing to be followed.\nSee http://zsync.moria.orc.uk/server-issues\n",
+                        status);
+            }
+            else if (status == 200) {
+                fprintf(stderr,
+                        "\nzsync received a data response (code %d) but this is not a partial content response\nzsync can only work with servers that support returning partial content from files. The person/entity creating this .zsync has tried to use a server that is not returning partial content. zsync cannot be used with this server.\nSee http://zsync.moria.orc.uk/server-issues\n",
+                        status);
+            }
+            else {
+                /* generic error message otherwise */
+                fprintf(stderr, "bad status code %d\n", status);
+            }
+            return -1;
+        }
+        if (*(p - 1) == '0') {  /* HTTP/1.0 server? */
+            rf->server_close = 2;
+        }
+    }
+
+    /* Read other headers */
+    while (1) {
+        char *p;
+
+        /* Get next line */
+        if (rfgets(buf, sizeof(buf), rf) == NULL)
+            return -1;
+
+        /* If it's the end of the headers */
+        if (buf[0] == '\r' || buf[0] == '\0') {
+            /* We are happy provided we got the block boundary, or an actual block is starting. */
+            if (((rf->boundary || rf->block_left)
+                 && !(rf->boundary && rf->block_left))
+                || (status >= 300 && status < 400 && seen_location))
+                return status;
+            break;
+        }
+
+        /* Parse header */
+        p = strstr(buf, ": ");
+        if (!p)
+            break;
+        *p = 0;
+        p += 2;
+        buflwr(buf);
+        {   /* Remove the trailing \r\n from the value */
+            int len = strcspn(p, "\r\n");
+            p[len] = 0;
+        }
+        /* buf is the header name (lower-cased), p the value */
+        /* Switch based on header */
+
+        /* If remote closes the connection on us, record that */
+        if (!strcmp(buf, "connection") && !strcmp(p, "close")) {
+            rf->server_close = 2;
+        }
+
+        if (status == 206 && !strcmp(buf, "content-range")) {
+            /* Okay, we're getting a non-MIME block from the remote. Get the
+             * range and set our state appropriately */
+            off_t from, to;
+            sscanf(p, "bytes " OFF_T_PF "-" OFF_T_PF "/", &from, &to);
+            if (from <= to) {
+                rf->block_left = to + 1 - from;
+                rf->offset = from;
+            }
+
+            /* Can only have got one range. */
+            rf->rangesdone++;
+            rf->rangessent = rf->rangesdone;
+        }
+
+        /* If we're about to get a MIME multipart block set */
+        if (status == 206 && !strcasecmp(buf, "content-type")
+            && !strncasecmp(p, "multipart/byteranges", 20)) {
+
+            /* Get the multipart boundary string */
+            char *q = strstr(p, "boundary=");
+            if (!q)
+                break;
+            q += 9;
+
+            /* Gah, we could really use a regexp here. Could be quoted... */
+            if (*q == '"') {
+                rf->boundary = strdup(q + 1);
+                q = strchr(rf->boundary, '"');
+                if (q)
+                    *q = 0;
+            }
+            else {  /* or unquoted */
+                rf->boundary = strdup(q);
+                q = rf->boundary + strlen(rf->boundary) - 1;
+
+                while (*q == '\r' || *q == ' ' || *q == '\n')
+                    *q-- = '\0';
+            }
+        }
+
+        /* If remote is telling us to change URL */
+        if ((status == 302 || status == 301)
+            && !strcmp(buf, "location")) {
+            if (seen_location++) {
+                fprintf(stderr, "Error: multiple Location headers on redirect\n");
+                break;
+            }
+
+            /* Set new target URL 
+             * NOTE: we are violating the "the client SHOULD continue to use
+             * the Request-URI for future requests" of RFC2616 10.3.3 for 302s.
+             * It's not practical given the number of requests we are making to
+             * follow the RFC here, and at least we're only remembering it for
+             * the duration of this transfer. */
+            if (!no_progress)
+                fprintf(stderr, "followed redirect to %s\n", p);
+            range_fetch_set_url(rf, p);
+
+            /* Flag caller to reconnect; the new URL might be a new target. */
+            rf->server_close = 2;
+        }
+        /* No other headers that we care about. In particular:
+         *
+         * FIXME: non-conformant to HTTP/1.1 because we ignore
+         * Transfer-Encoding: chunked.
+         */
+    }
+    status = -1;
     return len;
+}
+
+/* range_fetch_set_url(rf, url)
+ * Set up a range_fetch to fetch from a given URL. Private method. 
+ * C is a nightmare for memory allocation here. At least the errors should be
+ * caught, but minor memory leaks may occur on some error paths. */
+static int range_fetch_set_url(struct range_fetch* rf, const char* orig_url) {
+    /* Get the host, port and path from the URL. */
+    char hostn[sizeof(rf->hosth)];
+    char* cport;
+    char* p = get_http_host_port(orig_url, hostn, sizeof(hostn), &cport);
+    if (!p) {
+        return 0;
+    }
+
+    free(rf->url);
+    if (rf->authh) free(rf->authh);
+
+    /* Get host:port for Host: header */
+    if (strcmp(cport, "http") != 0)
+        snprintf(rf->hosth, sizeof(rf->hosth), "%s:%s", hostn, cport);
+    else
+        snprintf(rf->hosth, sizeof(rf->hosth), "%s", hostn);
+
+    if (proxy) {
+        /* URL must be absolute; don't need cport anymore, just need full URL
+         * to give to proxy. */
+        free(cport);
+        rf->url = strdup(orig_url);
+    }
+    else {
+        free(rf->cport);
+        free(rf->chost);
+        // Set url to relative part and chost, cport to the target
+        if ((rf->chost = strdup(hostn)) == NULL) {
+            free(cport);
+            return 0;
+        }
+        rf->cport = cport;
+        rf->url = strdup(p);
+    }
+
+    /* Get any auth header that we should use */
+    rf->authh = get_auth_hdr(hostn);
+
+    return !!rf->url;
+}
+
+/* get_more_data - this is the method which owns all reads from the remote.
+ * Nothing else reads from the remote. This buffers data, so that the
+ * higher-level methods below can easily read whole lines from the remote. 
+ * The higher-level methods call this function when they need more data: 
+ * it refills the buffer with data from the network. Returns the bytes read. */
+static int get_more_data(struct range_fetch *rf) {
+    /* First, garbage collect - move the 'live' data in the buffer to the start
+     * of the buffer. */
+    if (rf->buf_start) {
+        memmove(rf->buf, &(rf->buf[rf->buf_start]),
+                rf->buf_end - rf->buf_start);
+        rf->buf_end -= rf->buf_start;
+        rf->buf_start = 0;
+    }
+
+    {   /* Read as much as the OS wants to give us, up to a limit of filling
+         * the rest of the buffer; ignore EINTR. */
+        int n;
+        do {
+            n = read(rf->sd, &(rf->buf[rf->buf_end]),
+                     sizeof(rf->buf) - rf->buf_end);
+        } while (n == -1 && errno == EINTR);
+        if (n < 0) {
+            perror("read");
+        }
+        else {
+
+            /* Add new bytes to buffer, and update total bytes count */
+            rf->buf_end += n;
+            rf->bytes_down += n;
+        }
+        return n;
+    }
+}
+
+/* rfgets - get next line from the remote (terminated by LF or end-of-file)
+ * (using the buffer, fetching more data if there's no full line in the buffer
+ * yet) */
+static char *rfgets(char *buf, size_t len, struct range_fetch *rf) {
+    char *p;
+    while (1) {
+        /* Look for a line end in the in buffer */
+        p = memchr(rf->buf + rf->buf_start, '\n', rf->buf_end - rf->buf_start);
+
+        /* If we don't have the end of the line yet, fetch more data into the
+         * buffer (and go around again) */
+        if (!p) {
+            int n = get_more_data(rf);
+            if (n <= 0) {
+                /* EOF - just return all that we have left */
+                p = &(rf->buf[rf->buf_end]);
+            }
+        }
+        else    /* We have a \n; set p to point just past it */
+            p++;
+
+        if (p) {
+            register char *bufstart = &(rf->buf[rf->buf_start]);
+
+            /* Work out how much data to return - the line, or at most 'len' bytes */
+            len--;              /* leave space for trailing \0 */
+            if (len > (size_t) (p - bufstart))
+                len = p - bufstart;
+
+            /* Copy from input buffer to return buffer, nul terminate, and advance
+             * current position in the input buffer */
+            memcpy(buf, bufstart, len);
+            buf[len] = 0;
+            rf->buf_start += len;
+            return buf;
+        }
+    }
+}
+
+/* buflwr(str) - in-place convert this string to lower case */
+static void buflwr(char *s) {
+    char c;
+    while ((c = *s) != 0) {
+        if (c >= 'A' && c <= 'Z')
+            *s = c - 'A' + 'a';
+        s++;
+    }
 }
 
 /* Curl WRITEFUNCTION. Gets response data in batches, plus a range_fetch struct. */
@@ -723,10 +1124,26 @@
     /* Copy pointer to zsync_receiver */
     rf->zr = zr;
 
+    /* If going through a proxy, we can immediately set up the host and port to
+     * connect to */
+    if (proxy) {
+        rf->cport = strdup(pport);
+        rf->chost = strdup(proxy);
+    }
+    else {
+        rf->cport = NULL;
+        rf->chost = NULL;
+    }
+    /* Blank initialisation for other fields before set_url call */
+    rf->url = NULL;
+    rf->authh = NULL;
+
     /* Init curl handle */
     rf->curl = make_curl_handle();
-    if (!rf->curl) {
+    if (!rf->curl || !range_fetch_set_url(rf, orig_url)) {
         /* make_curl_handle already printed an error message */
+        free(rf->cport);
+        free(rf->chost);
         free(rf);
         return NULL;
     }
@@ -746,6 +1163,7 @@
     rf->boundary = NULL;
     rf->multipart = 0;
     rf->buf_end = 0;    /* Buffer initially empty */
+    rf->sd = -1;                        /* Socket not open */
     rf->ranges_todo = NULL;             /* And no ranges given yet */
     rf->nranges = rf->rangessent = rf->rangesdone = 0;
 
@@ -788,10 +1206,101 @@
 /* Destructor */
 void range_fetch_end(struct range_fetch *rf) {
     curl_easy_cleanup( rf->curl );
+    if (rf->sd != -1)
+        close(rf->sd);
     free(rf->ranges_todo);
     free(rf->boundary);
     free(rf->url);
+    free(rf->cport);
+    free(rf->chost);
     free(rf);
+}
+
+/* range_fetch_connect
+ * Connect this rf to its remote server */
+static void range_fetch_connect(struct range_fetch *rf) {
+    rf->sd = connect_to(rf->chost, rf->cport);
+    rf->server_close = 0;
+    rf->rangessent = rf->rangesdone;
+    rf->buf_start = rf->buf_end = 0;    /* Buffer initially empty */
+}
+
+/* range_fetch_getmore
+ * On a connected range fetch, send another request to the remote */
+static void range_fetch_getmore(struct range_fetch *rf) {
+    char request[2048];
+    int l;
+    int max_range_per_request = 20;
+    char request[1024] = { 0 }; /* Range like "X-Y,N-M" */
+
+    /* Only if there's stuff queued to get */
+    if (rf->rangessent == rf->nranges)
+        return;
+
+    /* Build the base request, everything up to the Range: bytes= */
+    snprintf(request, sizeof(request),
+             "GET %s HTTP/1.1\r\n"
+             "User-Agent: zsync/" VERSION "\r\n"
+             "Host: %s"
+             "%s%s\r\n"
+             "%s"
+             "Range: bytes=",
+             rf->url, rf->hosth,
+             referer ? "\r\nReferer: " : "", referer ? referer : "",
+             rf->authh ? rf->authh : "");
+
+    /* The for loop here is just a sanity check, lastrange is the real loop control */
+    for (; rf->rangessent < rf->nranges;) {
+        int i = rf->rangessent;
+        int lastrange = 0;
+        int chars;
+        int l;
+
+        /* Add at least one byterange to the request; but is this the last one?
+         * That's decided based on whether there are any more to add, whether
+         * we've reached our self-imposed limit per request, and whether
+         * there's buffer space to add more.
+         */
+        l = strlen(request);
+        if (l > 1200 || !(--max_range_per_request) || i == rf->nranges - 1)
+            lastrange = 1;
+
+        /* Append to the request */
+        snprintf(request + l, sizeof(request) - l, OFF_T_PF "-" OFF_T_PF "%s",
+                 rf->ranges_todo[2 * i], rf->ranges_todo[2 * i + 1],
+                 lastrange ? "" : ",");
+
+        /* And record that we have sent this one */
+        rf->rangessent++;
+
+        /* Exit loop if that is the last to add */
+        if (lastrange)
+            break;
+    }
+    l = strlen(request);
+
+    /* Possibly close the connection (and record the fact, so we definitely
+     * don't send more stuff) if this is the last */
+    snprintf(request + l, sizeof(request) - l, "\r\n%s\r\n",
+             rf->rangessent == rf->nranges ? (rf->server_close =
+                                              1, "Connection: close\r\n") : "");
+
+    {   /* Send the request */
+        size_t len = strlen(request);
+        char *p = request;
+        int r = 0;
+
+        while (len > 0
+               && ((r = send(rf->sd, p, len, 0)) != -1 || errno == EINTR)) {
+            if (r >= 0) {
+                p += r;
+                len -= r;
+            }
+        }
+        if (r == -1) {
+            perror("send");
+        }
+    }
 }
 
 /* Return:
